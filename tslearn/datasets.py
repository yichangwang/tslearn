--- conflicted
+++ resolved
@@ -20,12 +20,7 @@
     from zipfile import BadZipfile as BadZipFile
 
 from tslearn.utils import to_time_series_dataset
-<<<<<<< HEAD
 from tslearn.utils import load_arff, remake_files, load_multivariate_x, save_timeseries_txt
-=======
-from tslearn.utils import remake_files, load_multivariate_x
->>>>>>> 77f9b630
-
 __author__ = 'Romain Tavenard romain.tavenard[at]univ-rennes2.fr'
 
 
@@ -124,7 +119,6 @@
             self._baseline_scores_filename = None
 
         self._ignore_list = ["Data Descriptions"]
-<<<<<<< HEAD
         # File names for datasets for which it is not obvious
         # key: from timeseriesclassification.com, value: right dataset name
         self._filenames = {"AtrialFibrillation": "AtrialFibrilation",
@@ -133,17 +127,6 @@
                            "NonInvasiveFetalECGThorax1": "NonInvasiveFatalECGThorax1",
                            "NonInvasiveFetalECGThorax2": "NonInvasiveFatalECGThorax2",
                            "StarlightCurves": "StarLightCurves"}
-=======
-        self._multivariate_dataset = \
-            ['ArticularyWordRecognition', 'AtrialFibrilation', 'BasicMotions',
-             'CharacterTrajectories', 'Cricket', 'DuckDuckGeese', 'ERing',
-             'EigenWorms', 'Epilepsy', 'EthanolConcentration', 'FaceDetection',
-             'FingerMovements', 'HandMovementDirection', 'Handwriting',
-             'Heartbeat', 'InsectWingbeat', 'JapaneseVowels', 'LSST', 'Libras',
-             'MotorImagery', 'NATOPS', 'PEMS-SF', 'PenDigits', 'Phoneme',
-             'RacketSports', 'SelfRegulationSCP1', 'SelfRegulationSCP2',
-             'SpokenArabicDigits', 'StandWalkJump', 'UWaveGestureLibrary']  # 30 multivariate datasets
->>>>>>> 77f9b630
 
     def baseline_accuracy(self, list_datasets=None, list_methods=None):
         """Report baseline performances as provided by UEA/UCR website.
@@ -227,19 +210,11 @@
         -------
         numpy.ndarray of shape (n_ts_train, sz, d) or None
             Training time series. None if unsuccessful.
-<<<<<<< HEAD
         numpy.ndarray of integers or strings with shape (n_ts_train, ) or None
             Training labels. None if unsuccessful.
         numpy.ndarray of shape (n_ts_test, sz, d) or None
             Test time series. None if unsuccessful.
         numpy.ndarray of integers or strings with shape (n_ts_test, ) or None
-=======
-        numpy.ndarray of int or string with shape (n_ts_train, ) or None
-            Training labels. None if unsuccessful.
-        numpy.ndarray of shape (n_ts_test, sz, d) or None
-            Test time series. None if unsuccessful.
-        numpy.ndarray of int or string with shape (n_ts_test, ) or None
->>>>>>> 77f9b630
             Test labels. None if unsuccessful.
 
         Examples
@@ -264,31 +239,17 @@
         """
         dataset_name = self._filenames.get(dataset_name, dataset_name)
         full_path = os.path.join(self._data_dir, dataset_name)
-<<<<<<< HEAD
         fname_train = dataset_name + "_TRAIN.arff"
         fname_test = dataset_name + "_TEST.arff"
         full_path_train_file = os.path.join(full_path, fname_train)
         full_path_test_file = os.path.join(full_path, fname_test)
         if not os.path.exists(full_path_train_file) or \
             not os.path.exists(full_path_test_file):
-=======
-        fname_train = dataset_name + "_TRAIN.txt"
-        fname_train_x = dataset_name + "_TRAIN_x.txt"
-        fname_train_y = dataset_name + "_TRAIN_y.txt"
-        fname_test = dataset_name + "_TEST.txt"
-        fname_test_x = dataset_name + "_TEST_x.txt"
-        fname_test_y = dataset_name + "_TEST_y.txt"
-        if not os.path.exists(os.path.join(full_path, fname_test_x)) and \
-           (not os.path.exists(os.path.join(full_path, fname_train)) or
-           not os.path.exists(os.path.join(full_path, fname_test))):
-            # print("downloading dataset")
->>>>>>> 77f9b630
             url = "http://www.timeseriesclassification.com/Downloads/%s.zip" % dataset_name
             for fname in [fname_train, fname_test]:
                 if os.path.exists(os.path.join(full_path, fname)):
                     os.remove(os.path.join(full_path, fname))
             extract_from_zip_url(url, target_dir=full_path, verbose=False)
-<<<<<<< HEAD
         try:
             train_file = codecs.open(full_path_train_file, 'rb', 'utf-8')
             test_file = codecs.open(full_path_test_file, 'rb', 'utf-8')
@@ -309,28 +270,6 @@
                                           delimiter=None, dtype='str')
             except:
                 return None, None, None, None
-=======
-            if dataset_name in self._multivariate_dataset:
-                remake_files(full_path)
-        if dataset_name in self._multivariate_dataset:
-            try:
-                X_train = load_multivariate_x(os.path.join(full_path, fname_train_x))
-                X_test = load_multivariate_x(os.path.join(full_path, fname_test_x))
-                y_train = numpy.genfromtxt(os.path.join(full_path, fname_train_y), delimiter=None, dtype='str')
-                y_test = numpy.genfromtxt(os.path.join(full_path, fname_test_y), delimiter=None, dtype='str')
-            except:
-                return None, None, None, None
-        else:
-            try:
-                data_train = numpy.loadtxt(os.path.join(full_path, fname_train), delimiter=None)
-                data_test = numpy.loadtxt(os.path.join(full_path, fname_test), delimiter=None)
-            except:
-                return None, None, None, None
-            X_train = to_time_series_dataset(data_train[:, 1:])
-            y_train = data_train[:, 0].astype(numpy.int)
-            X_test = to_time_series_dataset(data_test[:, 1:])
-            y_test = data_test[:, 0].astype(numpy.int)
->>>>>>> 77f9b630
         return X_train, y_train, X_test, y_test
 
     def cache_all(self):
