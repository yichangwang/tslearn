"""
The :mod:`tslearn.utils` module includes various utilities.
"""

import os
import numpy
import os
from sklearn.base import BaseEstimator, TransformerMixin
from scipy.io import arff

__author__ = 'Romain Tavenard romain.tavenard[at]univ-rennes2.fr'


def _arraylike_copy(arr):
    """Duplicate content of arr into a numpy array.

     Examples
     --------
     >>> X_npy = numpy.array([1, 2, 3])
     >>> numpy.alltrue(_arraylike_copy(X_npy) == X_npy)
     True
     >>> _arraylike_copy(X_npy) is X_npy
     False
     >>> numpy.alltrue(_arraylike_copy([1, 2, 3]) == X_npy)
     True
     """
    if type(arr) != numpy.ndarray:
        return numpy.array(arr)
    else:
        return arr.copy()


def bit_length(n):
    """Returns the number of bits necessary to represent an integer in binary, excluding the sign and leading zeros.

    This function is provided for Python 2.6 compatibility.

    Examples
    --------
    >>> bit_length(0)
    0
    >>> bit_length(2)
    2
    >>> bit_length(1)
    1
    """
    k = 0
    try:
        if n > 0:
            k = n.bit_length()
    except AttributeError:  # In Python2.6, bit_length does not exist
        k = 1 + int(numpy.log2(abs(n)))
    return k


def to_time_series(ts, remove_nans=False):
    """Transforms a time series so that it fits the format used in ``tslearn`` models.

    Parameters
    ----------
    ts : array-like
        The time series to be transformed.
    remove_nans : bool (default: False)
        Whether trailing NaNs at the end of the time series should be removed or not

    Returns
    -------
    numpy.ndarray of shape (sz, d)
        The transformed time series.
    
    Example
    -------
    >>> to_time_series([1, 2]) # doctest: +NORMALIZE_WHITESPACE
    array([[ 1.],
           [ 2.]])
    >>> to_time_series([1, 2, numpy.nan]) # doctest: +NORMALIZE_WHITESPACE
    array([[ 1.],
           [ 2.],
           [ nan]])
    >>> to_time_series([1, 2, numpy.nan], remove_nans=True) # doctest: +NORMALIZE_WHITESPACE
    array([[ 1.],
           [ 2.]])
    
    See Also
    --------
    to_time_series_dataset : Transforms a dataset of time series
    """
    ts_out = _arraylike_copy(ts)
    if ts_out.ndim == 1:
        ts_out = ts_out.reshape((-1, 1))
    if ts_out.dtype != numpy.float:
        ts_out = ts_out.astype(numpy.float)
    if remove_nans:
        ts_out = ts_out[:ts_size(ts_out)]
    return ts_out


def to_time_series_dataset(dataset, dtype=numpy.float):
    """Transforms a time series dataset so that it fits the format used in ``tslearn`` models.

    Parameters
    ----------
    dataset : array-like
        The dataset of time series to be transformed.
    dtype : data type (default: numpy.float)
        Data type for the returned dataset.

    Returns
    -------
    numpy.ndarray of shape (n_ts, sz, d)
        The transformed dataset of time series.
    
    Example
    -------
    >>> to_time_series_dataset([[1, 2]]) # doctest: +NORMALIZE_WHITESPACE
    array([[[ 1.],
            [ 2.]]])
    >>> to_time_series_dataset([[1, 2], [1, 4, 3]]) # doctest: +NORMALIZE_WHITESPACE
    array([[[  1.],
            [  2.],
            [ nan]],
    <BLANKLINE>
           [[  1.],
            [  4.],
            [  3.]]])
    
    See Also
    --------
    to_time_series : Transforms a single time series
    """
    if numpy.array(dataset[0]).ndim == 0:
        dataset = [dataset]
    n_ts = len(dataset)
    max_sz = max([ts_size(to_time_series(ts)) for ts in dataset])
    d = to_time_series(dataset[0]).shape[1]
    dataset_out = numpy.zeros((n_ts, max_sz, d), dtype=dtype) + numpy.nan
    for i in range(n_ts):
        ts = to_time_series(dataset[i], remove_nans=True)
        dataset_out[i, :ts.shape[0]] = ts
    return dataset_out


def to_sklearn_dataset(dataset, dtype=numpy.float, return_dim=False):
    """Transforms a time series dataset so that it fits the format used in
    ``sklearn`` estimators.

    Parameters
    ----------
    dataset : array-like
        The dataset of time series to be transformed.
    dtype : data type (default: numpy.float)
        Data type for the returned dataset.

    Returns
    -------
    numpy.ndarray of shape (n_ts, sz * d)
        The transformed dataset of time series.

    Example
    -------
    >>> to_sklearn_dataset([[1, 2]], return_dim=True) # doctest: +NORMALIZE_WHITESPACE
    (array([[ 1., 2.]]), 1)
    >>> to_sklearn_dataset([[1, 2], [1, 4, 3]]) # doctest: +NORMALIZE_WHITESPACE
    array([[ 1.,  2., nan],
           [ 1.,  4., 3.]])

    See Also
    --------
    to_time_series_dataset : Transforms a time series dataset to ``tslearn``
    format.
    """
    tslearn_dataset = to_time_series_dataset(dataset, dtype=dtype)
    n_ts = tslearn_dataset.shape[0]
    d = tslearn_dataset.shape[2]
    if return_dim:
        return tslearn_dataset.reshape((n_ts, -1)), d
    else:
        return tslearn_dataset.reshape((n_ts, -1))


def timeseries_to_str(ts, fmt="%.18e"):
    """Transforms a time series to its representation as a string (used when saving time series to disk).

    Parameters
    ----------
    ts : array-like
        Time series to be represented.
    fmt : string (default: "%.18e")
        Format to be used to write each value.

    Returns
    -------
    string
        String representation of the time-series.

    Examples
    --------
    >>> timeseries_to_str([1, 2, 3, 4], fmt="%.1f")  # doctest: +NORMALIZE_WHITESPACE
    '1.0 2.0 3.0 4.0'
    >>> timeseries_to_str([[1, 3], [2, 4]], fmt="%.1f")  # doctest: +NORMALIZE_WHITESPACE
    '1.0 2.0|3.0 4.0'

    See Also
    --------
    load_timeseries_txt : Load time series from disk
    str_to_timeseries : Transform a string into a time series
    """
    ts_ = to_time_series(ts)
    dim = ts_.shape[1]
    s = ""
    for d in range(dim):
        s += " ".join([fmt % v for v in ts_[:, d]])
        if d < dim - 1:
            s += "|"
    return s


def str_to_timeseries(ts_str):
    """Reads a time series from its string representation (used when loading time series from disk).

    Parameters
    ----------
    ts_str : string
        String representation of the time-series.

    Returns
    -------
    numpy.ndarray
        Represented time-series.

    Examples
    --------
    >>> str_to_timeseries("1 2 3 4")  # doctest: +NORMALIZE_WHITESPACE
    array([[ 1.],
           [ 2.],
           [ 3.],
           [ 4.]])
    >>> str_to_timeseries("1 2|3 4")  # doctest: +NORMALIZE_WHITESPACE
    array([[ 1., 3.],
           [ 2., 4.]])

    See Also
    --------
    load_timeseries_txt : Load time series from disk
    timeseries_to_str : Transform a time series into a string
    """
    dimensions = ts_str.split("|")
    ts = [dim_str.split(" ") for dim_str in dimensions]
    return to_time_series(numpy.transpose(ts))


def save_timeseries_txt(fname, dataset, fmt="%.18e"):
    """Writes a time series dataset to disk.

    Parameters
    ----------
    fname : string
        Path to the file in which time series should be written.
    dataset : array-like
        The dataset of time series to be saved.
    fmt : string (default: "%.18e")
        Format to be used to write each value.

    See Also
    --------
    load_timeseries_txt : Load time series from disk
    """
    fp = open(fname, "wt")
    for ts in dataset:
        fp.write(timeseries_to_str(ts, fmt=fmt) + "\n")
    fp.close()


def load_timeseries_txt(fname):
    """Loads a time series dataset from disk.

    Parameters
    ----------
    fname : string
        Path to the file from which time series should be read.

    Returns
    -------
    numpy.ndarray or array of numpy.ndarray
        The dataset of time series.

    Examples
    --------
    >>> dataset = to_time_series_dataset([[1, 2, 3, 4], [1, 2, 3]])
    >>> save_timeseries_txt("tmp-tslearn-test.txt", dataset)
    >>> reloaded_dataset = load_timeseries_txt("tmp-tslearn-test.txt")
    >>> [numpy.alltrue((ts0[:ts_size(ts0)] - ts1[:ts_size(ts1)]) < 1e-6) for ts0, ts1 in zip(dataset, reloaded_dataset)]
    [True, True]
    >>> dataset = to_time_series_dataset([[1, 2, 4], [1, 2, 3]])
    >>> save_timeseries_txt("tmp-tslearn-test.txt", dataset)
    >>> reloaded_dataset = load_timeseries_txt("tmp-tslearn-test.txt")
    >>> [numpy.alltrue((ts0 - ts1) < 1e-6) for ts0, ts1 in zip(dataset, reloaded_dataset)]
    [True, True]

    See Also
    --------
    save_timeseries_txt : Save time series to disk
    """
    dataset = []
    fp = open(fname, "rt")
    for row in fp.readlines():
        ts = str_to_timeseries(row)
        dataset.append(ts)
    fp.close()
    return to_time_series_dataset(dataset)


def check_equal_size(dataset):
    """Check if all time series in the dataset have the same size.

    Parameters
    ----------
    dataset: array-like
        The dataset to check.

    Returns
    -------
    bool
        Whether all time series in the dataset have the same size.

    Examples
    --------
    >>> check_equal_size([[1, 2, 3], [4, 5, 6], [5, 3, 2]])
    True
    >>> check_equal_size([[1, 2, 3, 4], [4, 5, 6], [5, 3, 2]])
    False
    """
    dataset_ = to_time_series_dataset(dataset)
    sz = -1
    for ts in dataset_:
        if sz < 0:
            sz = ts_size(ts)
        else:
            if sz != ts_size(ts):
                return False
    return True


def ts_size(ts):
    """Returns actual time series size.

    Final timesteps that have NaN values for all dimensions will be removed from the count.

    Parameters
    ----------
    ts : array-like
        A time series.

    Returns
    -------
    int
        Actual size of the time series.

    Examples
    --------
    >>> ts_size([1, 2, 3, numpy.nan])
    3
    >>> ts_size([1, numpy.nan])
    1
    >>> ts_size([numpy.nan])
    0
    >>> ts_size([[1, 2], [2, 3], [3, 4], [numpy.nan, 2], [numpy.nan, numpy.nan]])
    4
    """
    ts_ = to_time_series(ts)
    sz = ts_.shape[0]
    while sz > 0 and not numpy.any(numpy.isfinite(ts_[sz - 1])):
        sz -= 1
    return sz


def ts_zeros(sz, d=1):
    """Returns a time series made of zero values.

    Parameters
    ----------
    sz : int
        Time series size.
    d : int (optional, default: 1)
        Time series dimensionality.

    Returns
    -------
    numpy.ndarray
        A time series made of zeros.

    Examples
    --------
    >>> ts_zeros(3, 2)  # doctest: +NORMALIZE_WHITESPACE
    array([[ 0., 0.],
           [ 0., 0.],
           [ 0., 0.]])
    >>> ts_zeros(5).shape
    (5, 1)
    """
    return numpy.zeros((sz, d))


class LabelCategorizer(BaseEstimator, TransformerMixin):
    """Transformer to transform indicator-based labels into categorical ones.

    Attributes
    ----------
    single_column_if_binary : boolean (optional, default: False)
        If true, generate a single column for binary classification case.
        Otherwise, will generate 2.
        If there are more than 2 labels, thie option will not change anything.

    Examples
    --------
    >>> y = numpy.array([-1, 2, 1, 1, 2])
    >>> lc = LabelCategorizer()
    >>> lc.fit_transform(y)  # doctest: +NORMALIZE_WHITESPACE
    array([[ 1., 0., 0.],
           [ 0., 0., 1.],
           [ 0., 1., 0.],
           [ 0., 1., 0.],
           [ 0., 0., 1.]])
    >>> lc.inverse_transform([[0, 1, 0], [0, 0, 1], [1, 0, 0]])  # doctest: +NORMALIZE_WHITESPACE
    array([ 1., 2., -1.])
    >>> import pickle
    >>> s = pickle.dumps(lc)
    >>> lc2 = pickle.loads(s)
    >>> lc2.inverse_transform([[0, 1, 0], [0, 0, 1], [1, 0, 0]])  # doctest: +NORMALIZE_WHITESPACE
    array([ 1., 2., -1.])
    >>> y = numpy.array([-1, 2, -1, -1, 2])
    >>> lc = LabelCategorizer(single_column_if_binary=True)
    >>> lc.fit_transform(y)  # doctest: +NORMALIZE_WHITESPACE
    array([[ 1.],
           [ 0.],
           [ 1.],
           [ 1.],
           [ 0.]])
    >>> lc.inverse_transform(lc.transform(y))  # doctest: +NORMALIZE_WHITESPACE
    array([-1.,  2., -1., -1.,  2.])

    References
    ----------
    .. [1] J. Grabocka et al. Learning Time-Series Shapelets. SIGKDD 2014.
    """
    def __init__(self, single_column_if_binary=False):
        self.single_column_if_binary = single_column_if_binary
        self._init()

    def _init(self):
        self.forward_match = {}
        self.backward_match = []

    def fit(self, y):
        self._init()
        values = sorted(set(y))
        for i, v in enumerate(values):
            self.forward_match[v] = i
            self.backward_match.append(v)
        return self

    def transform(self, y):
        n_classes = len(self.backward_match)
        n = len(y)
        y_out = numpy.zeros((n, n_classes))
        for i in range(n):
            y_out[i, self.forward_match[y[i]]] = 1
        if n_classes == 2 and self.single_column_if_binary:
            return y_out[:, 0].reshape((-1, 1))
        else:
            return y_out

    def inverse_transform(self, y):
        y_ = numpy.array(y)
        n, n_c = y_.shape
        if n_c == 1 and self.single_column_if_binary:
            y_ = numpy.hstack((y_, 1 - y_))
        y_out = numpy.zeros((n, ))
        for i in range(n):
            y_out[i] = self.backward_match[y_[i].argmax()]
        return y_out

    def get_params(self, deep=True):
        """Get parameters for this estimator.
        Parameters
        ----------
        deep : boolean, optional
            If True, will return the parameters for this estimator and
            contained subobjects that are estimators.
        Returns
        -------
        params : mapping of string to any
            Parameter names mapped to their values.
        """
        out = BaseEstimator.get_params(self, deep=deep)
        out["forward_match"] = self.forward_match
        out["backward_match"] = self.backward_match


<<<<<<< HEAD
def load_arff(dataset_path):
    """
    Load arff file for uni/multi variate dataset
    Parameters
    ----------
    dataset_path: string of dataset_path

    Returns
    -------
    numpy.ndarray
        y: an 1d-array of examples.
        x: a time series with dimension
            (examples, length) for uni variate time seris.
            (examples, length, channels) for multi variable time series.
    """

    data, meta = arff.loadarff(dataset_path)
    names = meta.names()  # ["input", "class"] for multi-variate

    # firstly get y_train
    y_ = data[names[-1]]  # data["class"]
    y = numpy.array(y_).astype("str")

    # get x_train
    if len(names) == 2:  # len=2 => multi-variate
        x_ = data[names[0]]
        x_ = numpy.asarray(x_.tolist())

        nb_example = x_.shape[0]
        nb_channel = x_.shape[1]
        length_one_channel = len(x_.dtype.descr)
        x = numpy.empty([nb_example, length_one_channel, nb_channel])

        for i in range(length_one_channel):
            # x_.dtype.descr: [('t1', '<f8'), ('t2', '<f8'), ('t3', '<f8')]
            time_stamp = x_.dtype.descr[i][0]  # ["t1", "t2", "t3"]
            x[:, i, :] = x_[time_stamp]

    else:  # uni-variate situation
        x_ = data[names[:-1]]
        x = numpy.asarray(x_.tolist(), dtype=numpy.float32)
        x = x.reshape(len(x), -1, 1)

    return x, y


=======
>>>>>>> 77f9b630
# Function for converting arff list to csv list
def to_txt(content):
    data = False
    header = ""
    new_x, new_y = [], []
    nb_example = 0
    for line in content:
        if not data:
            if "@attribute" in line:
                attri = line.split()
                columnName = attri[attri.index("@attribute") + 1]
                header = header + columnName + ","
            elif "@data" in line:
                data = True
                header = (',').join(header.split(',')[1:-2])
                header += '\n'
                # new_x.append(header)
        else:
            nb_example += 1
            temp_line = line.replace('"', "'").split("',")
            new_x.append(temp_line[0].replace("'", '') + '\n')
            new_y.append(temp_line[-1])
    one_channel = line.rstrip().split('\\n')
<<<<<<< HEAD
    # channels = len(one_channel)
    # not precise (because SpokenArabic has an extra '\n' in each example)
=======
    # channels = len(one_channel)  # not really precise (because SpokenArabic has an extra '\n' in each example)
>>>>>>> 77f9b630
    channels = -1
    length = len(one_channel[0].split(','))
    return new_x, new_y, channels, length, nb_example


def remake_files(dataset_full_path):
    folder_all = os.listdir(dataset_full_path)
<<<<<<< HEAD
=======
    # remove useless files
    for arff_file in folder_all:
        if "dimension" in arff_file.lower():
            full_path = os.path.join(dataset_full_path, arff_file)
            os.remove(full_path)
            # print("Useless dimension file removed for dataset {}".format(arff_file))
>>>>>>> 77f9b630

    dataset_name = dataset_full_path.split('/')[-1]
    folder = os.path.join(dataset_full_path, dataset_name)
    files = [folder + '_TEST.arff', folder + '_TRAIN.arff']

    # Main loop for reading and writing files
    for file in files:
        with open(file, "r") as inFile:
            content = inFile.readlines()
            name, ext = os.path.splitext(inFile.name)
            new_x, new_y, channels, length, nb_example = to_txt(content)
            new_xx = []
            for item in new_x:
                new_xx.append(item.replace("\\n\n", "\n").replace("\\n", ","))
            with open(name + "_x.txt", "w") as outFile:
                outFile.write('#{}, {}, {}\n'.format(nb_example, channels, length))
                outFile.writelines(new_xx)
            with open(name + "_y.txt", "w") as outFile:
                outFile.writelines(new_y)
<<<<<<< HEAD
=======
        # print("made file for: {}".format(file))
>>>>>>> 77f9b630


def load_multivariate_x(f_name):
    with open(f_name, 'r') as f:
        shape = map(int, f.readline()[1:].split(','))
        # load txt as (nb_example, channels, length)
        # columns = range(tuple(shape)[2])
        temp = numpy.loadtxt(f, delimiter=',').reshape(tuple(shape))
        # reshpe to (nb_example, length, channels)
        xx = temp.transpose(0, 2, 1)
<<<<<<< HEAD
    return xx
=======
    return xx
>>>>>>> 77f9b630
<|MERGE_RESOLUTION|>--- conflicted
+++ resolved
@@ -497,7 +497,6 @@
         out["backward_match"] = self.backward_match
 
 
-<<<<<<< HEAD
 def load_arff(dataset_path):
     """
     Load arff file for uni/multi variate dataset
@@ -544,8 +543,6 @@
     return x, y
 
 
-=======
->>>>>>> 77f9b630
 # Function for converting arff list to csv list
 def to_txt(content):
     data = False
@@ -569,12 +566,8 @@
             new_x.append(temp_line[0].replace("'", '') + '\n')
             new_y.append(temp_line[-1])
     one_channel = line.rstrip().split('\\n')
-<<<<<<< HEAD
     # channels = len(one_channel)
     # not precise (because SpokenArabic has an extra '\n' in each example)
-=======
-    # channels = len(one_channel)  # not really precise (because SpokenArabic has an extra '\n' in each example)
->>>>>>> 77f9b630
     channels = -1
     length = len(one_channel[0].split(','))
     return new_x, new_y, channels, length, nb_example
@@ -582,16 +575,6 @@
 
 def remake_files(dataset_full_path):
     folder_all = os.listdir(dataset_full_path)
-<<<<<<< HEAD
-=======
-    # remove useless files
-    for arff_file in folder_all:
-        if "dimension" in arff_file.lower():
-            full_path = os.path.join(dataset_full_path, arff_file)
-            os.remove(full_path)
-            # print("Useless dimension file removed for dataset {}".format(arff_file))
->>>>>>> 77f9b630
-
     dataset_name = dataset_full_path.split('/')[-1]
     folder = os.path.join(dataset_full_path, dataset_name)
     files = [folder + '_TEST.arff', folder + '_TRAIN.arff']
@@ -610,10 +593,6 @@
                 outFile.writelines(new_xx)
             with open(name + "_y.txt", "w") as outFile:
                 outFile.writelines(new_y)
-<<<<<<< HEAD
-=======
-        # print("made file for: {}".format(file))
->>>>>>> 77f9b630
 
 
 def load_multivariate_x(f_name):
@@ -624,8 +603,4 @@
         temp = numpy.loadtxt(f, delimiter=',').reshape(tuple(shape))
         # reshpe to (nb_example, length, channels)
         xx = temp.transpose(0, 2, 1)
-<<<<<<< HEAD
     return xx
-=======
-    return xx
->>>>>>> 77f9b630
